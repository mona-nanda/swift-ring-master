--- conflicted
+++ resolved
@@ -64,28 +64,6 @@
                     self.logger.warning("No etag provided by ring-master")
                     return False
                 fd, tmppath = mkstemp(dir=tmp, suffix='.tmp')
-<<<<<<< HEAD
-                try:
-                    with os.fdopen(fd, 'wb') as fdo:
-                        while True:
-                            chunk = response.read(4096)
-                            if not chunk:
-                                break
-                            fdo.write(chunk)
-                        fdo.flush()
-                        os.fsync(fdo)
-                        if self.md5matches(tmppath, expected_md5):
-                            if not is_valid_ring(tmppath):
-                                os.unlink(tmppath)
-                                self.logger.error('error validating ring')
-                                return False
-                            os.chmod(tmppath, 0644)
-                            os.rename(tmppath, self.rings[ring_type])
-                            self.current_md5[self.rings[ring_type]] = expected_md5
-                            return True
-                        else:
-                            self.logger.warning('md5 missmatch')
-=======
                 with os.fdopen(fd, 'wb') as fdo:
                     while True:
                         chunk = response.read(4096)
@@ -96,23 +74,17 @@
                     os.fsync(fdo)
                     if self.md5matches(tmppath, expected_md5):
                         if not is_valid_ring(tmppath):
->>>>>>> 68542c0f
                             os.unlink(tmppath)
+                            self.logger.error('error validating ring')
                             return False
-<<<<<<< HEAD
-                except:
-                    try:
-=======
                         os.chmod(tmppath, 0644)
                         os.rename(tmppath, self.rings[ring_type])
                         self.current_md5[self.rings[ring_type]] = expected_md5
                         return True
                     else:
                         self.logger.warning('md5 missmatch')
->>>>>>> 68542c0f
                         os.unlink(tmppath)
-                    except OSError:
-                        pass
+                        return False
             else:
                 self.logger.warning('Got %s status with body:' % response.code)
                 self.logger.warning(response.read())

import gettext


#: Version information (major, minor, revision[, 'dev']).
<<<<<<< HEAD
version_info = (0, 0, 7)
=======
version_info = (0, 1, 0)
>>>>>>> 68542c0f
#: Version string 'major.minor.revision'.
version = __version__ = ".".join(map(str, version_info))
gettext.install('swift-ring-master')<|MERGE_RESOLUTION|>--- conflicted
+++ resolved
@@ -2,11 +2,7 @@
 
 
 #: Version information (major, minor, revision[, 'dev']).
-<<<<<<< HEAD
-version_info = (0, 0, 7)
-=======
 version_info = (0, 1, 0)
->>>>>>> 68542c0f
 #: Version string 'major.minor.revision'.
 version = __version__ = ".".join(map(str, version_info))
 gettext.install('swift-ring-master')
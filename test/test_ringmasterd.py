--- conflicted
+++ resolved
@@ -238,11 +238,7 @@
         builder._last_part_moves_epoch = int(time.time()) - 424242
         self.assertTrue(rmd.min_part_hours_ok(builder))
 
-<<<<<<< HEAD
-    #fixme - wtf am i doing here
-=======
     # fixme - wtf am i doing here
->>>>>>> 68542c0f
     @patch('srm.ringmasterd.chmod')
     @patch('srm.ringmasterd.rename')
     @patch('srm.ringmasterd.mkstemp')
@@ -250,14 +246,9 @@
     @patch('srm.ringmasterd.get_md5sum')
     @patch('srm.ringmasterd.pickle.dump')
     @patch('srm.ringmasterd.close')
-<<<<<<< HEAD
-    def test_write_builder2(self, fdclose, pd, gmd5, mbackup, ftmp, frename, fc):
-        fc.return_value = True
-=======
     def test_write_builder(self, fdclose, pd, gmd5, mbackup, ftmp, frename,
                            fake_chmod):
         fake_chmod.return_value = True
->>>>>>> 68542c0f
         frename.return_value = True
         ftmp.return_value = [1, '/fake/path/a.file']
         mbackup.return_value = ['testit', 'somemd5']
